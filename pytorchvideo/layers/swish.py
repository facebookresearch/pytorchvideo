# Copyright (c) Facebook, Inc. and its affiliates. All Rights Reserved.

import torch
import torch.nn as nn


class Swish(nn.Module):
    """
    Swish activation function: x * sigmoid(x).

    Swish is a non-linear activation function that has shown promising results in
    neural network architectures. It is defined as the element-wise product of
    the input tensor and the sigmoid of the input tensor.

    References:
    - "Searching for activation functions" by Prajit Ramachandran, Barret Zoph, and Quoc V. Le (2017)

    Example:
    ```python
    activation = Swish()
    output = activation(input_tensor)
    ```

    Note:
    - The Swish function has been found to be effective in various deep learning tasks.
    - It is differentiable and often produces smoother gradients compared to ReLU.

    Args:
    None

    Returns:
    torch.Tensor: The tensor after applying the Swish activation.

    Shape:
    - Input: Any shape as long as it is broadcastable to the output shape.
    - Output: Same shape as the input.

    Examples:
    >>> activation = Swish()
    >>> input_tensor = torch.tensor([1.0, 2.0, 3.0])
    >>> output = activation(input_tensor)
    >>> output
    tensor([0.7311, 1.7616, 2.9466])
    ```

    """

    def forward(self, x):
        return SwishFunction.apply(x)


class SwishFunction(torch.autograd.Function):
    """
    Autograd function for the Swish activation.

    Args:
    - ctx (context): A context object to save information for backward pass.
    - x (Tensor): The input tensor.

    Returns:
    - result (Tensor): The output tensor after applying the Swish activation.
    """

    @staticmethod
    def forward(ctx, x):
        result = x * torch.sigmoid(x)
        ctx.save_for_backward(x)
        return result

    @staticmethod
    def backward(ctx, grad_output):
<<<<<<< HEAD
        x = ctx.saved_tensors[0]
=======
        (x,) = ctx.saved_tensors
>>>>>>> fae0d89a
        sigmoid_x = torch.sigmoid(x)
        return grad_output * (sigmoid_x * (1 + x * (1 - sigmoid_x)))
    <|MERGE_RESOLUTION|>--- conflicted
+++ resolved
@@ -69,11 +69,7 @@
 
     @staticmethod
     def backward(ctx, grad_output):
-<<<<<<< HEAD
-        x = ctx.saved_tensors[0]
-=======
         (x,) = ctx.saved_tensors
->>>>>>> fae0d89a
         sigmoid_x = torch.sigmoid(x)
         return grad_output * (sigmoid_x * (1 + x * (1 - sigmoid_x)))
     